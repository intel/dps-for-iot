--- conflicted
+++ resolved
@@ -3,24 +3,13 @@
 
 # Pull down mbedtls from github and build the library
 
-<<<<<<< HEAD
 mtenv = env.Clone()
 
 git = mtenv.Command('./mbedtls/.git', None,
                     ['git clone -n https://github.com/ARMmbed/mbedtls ext/mbedtls'])
-=======
-env = extEnv.Clone()
-
-git = env.Command('./mbedtls/.git', None,
-                  ['git clone -n https://github.com/ARMmbed/mbedtls ext/mbedtls'])
-
-dep = env.Command('./mbedtls/Makefile', git,
-                  ['git fetch', 'git checkout tags/mbedtls-2.8.0'],
-                  chdir = 'ext/mbedtls')
->>>>>>> 1221730c
 
 dep = mtenv.Command('./mbedtls/Makefile', git,
-                    ['git checkout -q tags/mbedtls-2.8.0'],
+                    ['git fetch', 'git checkout -q tags/mbedtls-2.8.0'],
                     chdir = 'ext/mbedtls')
 
 mtenv.Append(CPPPATH = ['.', './mbedtls/include/',])
