/**
 * @file
 * Internal APIs
 */

/*
 *******************************************************************
 *
 * Copyright 2016 Intel Corporation All rights reserved.
 *
 *-=-=-=-=-=-=-=-=-=-=-=-=-=-=-=-=-=-=-=-=-=-=-=-=-=-=-=-=-=-=-=-=
 *
 * Licensed under the Apache License, Version 2.0 (the "License");
 * you may not use this file except in compliance with the License.
 * You may obtain a copy of the License at
 *
 *      http://www.apache.org/licenses/LICENSE-2.0
 *
 * Unless required by applicable law or agreed to in writing, software
 * distributed under the License is distributed on an "AS IS" BASIS,
 * WITHOUT WARRANTIES OR CONDITIONS OF ANY KIND, either express or implied.
 * See the License for the specific language governing permissions and
 * limitations under the License.
 *
 *-=-=-=-=-=-=-=-=-=-=-=-=-=-=-=-=-=-=-=-=-=-=-=-=-=-=-=-=-=-=-=-=
 */

#ifndef _DPS_INTERNAL_H
#define _DPS_INTERNAL_H

#include <dps/dps.h>

#ifdef __cplusplus
extern "C" {
#endif

#define A_SIZEOF(a)  (sizeof(a) / sizeof((a)[0])) /**< Helper macro to compute array size */

/**
 * Maximum number of application buffers when using DPS_PublishBufs()
 * and friends
 */
#define DPS_BUFS_MAX 16

/*
 * Map keys for CBOR serialization of DPS messages
 */
#define DPS_CBOR_KEY_PORT           1   /**< uint */
#define DPS_CBOR_KEY_TTL            2   /**< int */
#define DPS_CBOR_KEY_PUB_ID         3   /**< bstr (UUID) */
#define DPS_CBOR_KEY_SEQ_NUM        4   /**< uint */
#define DPS_CBOR_KEY_ACK_REQ        5   /**< bool */
#define DPS_CBOR_KEY_BLOOM_FILTER   6   /**< bstr */
#define DPS_CBOR_KEY_SUB_FLAGS      7   /**< uint */
#define DPS_CBOR_KEY_MESH_ID        8   /**< bstr (UUID) */
#define DPS_CBOR_KEY_NEEDS          9   /**< bstr */
#define DPS_CBOR_KEY_INTERESTS     10   /**< bstr */
#define DPS_CBOR_KEY_TOPICS        11   /**< array (tstr) */
#define DPS_CBOR_KEY_DATA          12   /**< bstr */
#define DPS_CBOR_KEY_ACK_SEQ_NUM   13   /**< uint */
#define DPS_CBOR_KEY_PATH          14   /**< tstr */
#define DPS_CBOR_KEY_HOP_COUNT     15   /**< uint */

/**
 * Convert seconds to milliseconds
 */
#define DPS_SECS_TO_MS(t)   ((uint64_t)(t) * 1000ull)

/**
 * Maximum length of address text is of the form: "[IPv6%IFNAME]:PORT"
 */
#define DPS_NODE_ADDRESS_MAX_STRING_LEN (1 + INET6_ADDRSTRLEN + 1 + UV_IF_NAMESIZE + 2 + 8)

/**
 * Address types
 *
 * These correspond to the supported transports.
 */
typedef enum {
    DPS_UNKNOWN = 0,            /**< Unknown type */
    DPS_DTLS,                   /**< DTLS */
    DPS_TCP,                    /**< TCP */
    DPS_UDP,                    /**< UDP */
    DPS_PIPE,                   /**< Named pipe */
} DPS_NodeAddressType;

#ifdef _WIN32
#define DPS_NODE_ADDRESS_PATH_MAX 256 /**< Maximum pipe name length */
#else
#define DPS_NODE_ADDRESS_PATH_MAX 108 /**< Maximum pipe name length */
#endif

/**
 * Address type
 */
typedef struct _DPS_NodeAddress {
    DPS_NodeAddressType type;      /**< Type of address */
    union {
        struct sockaddr_storage inaddr; /**< Storage for IP address type */
        char path[DPS_NODE_ADDRESS_PATH_MAX]; /**< Storage for pipe name */
    } u; /**< Type specific storage */
} DPS_NodeAddress;

/**
 * Get the loopback address of the node's listening address.
 *
 * @param addr The loopback address
 * @param node The node
 *
 * @return DPS_OK if successful, an error otherwise
 */
DPS_Status DPS_GetLoopbackAddress(DPS_NodeAddress* addr, DPS_Node* node);

/**
 * Link the local node to a remote node.
 *
 * @param node      The local node to use
 * @param addr      The address for the remote node
 * @param cb        The callback function to call on completion, can be NULL which case the function is synchronous
 * @param data      Application data to be passed to the callback
 *
 * @return DPS_OK or an error status. If an error status is returned the callback function will not be called.
 */
DPS_Status DPS_LinkRemoteAddr(DPS_Node* node, const DPS_NodeAddress* addr, DPS_OnLinkComplete cb, void* data);

/**
 * For managing data that has been received
 */
typedef struct _DPS_RxBuffer {
    uint8_t* base;   /**< base address for buffer */
    uint8_t* eod;    /**< end of data */
    uint8_t* rxPos;  /**< current read location in buffer */
} DPS_RxBuffer;

/**
 * Initialize a receive buffer
 *
 * @param buffer    Buffer to initialized
 * @param storage   The storage for the buffer. The storage cannot be NULL
 * @param size      The size of the storage
 *
 * @return   DPS_OK or DP_ERR_RESOURCES if storage is needed and could not be allocated.
 */
DPS_Status DPS_RxBufferInit(DPS_RxBuffer* buffer, uint8_t* storage, size_t size);

/**
 * Free resources allocated for a buffer and nul out the buffer pointers.
 *
 * @param buffer    Buffer to free
 */
void DPS_RxBufferFree(DPS_RxBuffer* buffer);

/**
 * Clear receive buffer fields
 */
#define DPS_RxBufferClear(b) do { (b)->base = (b)->rxPos = (b)->eod = NULL; } while (0)

/**
 * Data available in a receive buffer
 */
#define DPS_RxBufferAvail(b)  ((uint32_t)((b)->eod - (b)->rxPos))

/**
 * For managing data to be transmitted
 */
typedef struct _DPS_TxBuffer {
    uint8_t* base;  /**< base address for buffer */
    uint8_t* eob;   /**< end of buffer */
    uint8_t* txPos; /**< current write location in buffer */
} DPS_TxBuffer;

/**
 * Initialize a transmit buffer
 *
 * @param buffer    Buffer to initialized
 * @param storage   The storage for the buffer. If the storage is NULL storage is allocated.
 * @param size      Current size of the buffer
 *
 * @return   DPS_OK or DP_ERR_RESOURCES if storage is needed and could not be allocated.
 */
DPS_Status DPS_TxBufferInit(DPS_TxBuffer* buffer, uint8_t* storage, size_t size);

/**
 * Free resources allocated for a buffer and nul out the buffer pointers.
 *
 * @param buffer    Buffer to free
 */
void DPS_TxBufferFree(DPS_TxBuffer* buffer);

/**
 * Add data to a transmit buffer
 *
 * @param buffer   Buffer to append to
 * @param data     The data to append
 * @param len      Length of the data to append
 *
 * @return   DPS_OK or DP_ERR_RESOURCES if there not enough room in the buffer
 */
DPS_Status DPS_TxBufferAppend(DPS_TxBuffer* buffer, const uint8_t* data, size_t len);

/**
 * Clear transmit buffer fields
 */
#define DPS_TxBufferClear(b) do { (b)->base = (b)->txPos = (b)->eob = NULL; } while (0)

/**
 * Space left in a transmit buffer
 */
#define DPS_TxBufferSpace(b)  ((uint32_t)((b)->eob - (b)->txPos))

/**
 * Number of bytes that have been written to a transmit buffer
 */
#define DPS_TxBufferUsed(b)  ((uint32_t)((b)->txPos - (b)->base))

/**
 * Size of transmit buffer
 */
#define DPS_TxBufferCapacity(b)  ((uint32_t)((b)->eob - (b)->base))

/**
 * Convert a transmit buffer into a receive buffer. Note that this
 * aliases the internal storage so care must be taken to avoid a
 * double free.
 *
 * @param txBuffer   A buffer containing data
 * @param rxBuffer   Receive buffer struct to be initialized
 */
void DPS_TxBufferToRx(const DPS_TxBuffer* txBuffer, DPS_RxBuffer* rxBuffer);

/**
 * Convert a receive buffer into a transmit buffer. Note that this
 * aliases the internal storage so care must be taken to avoid a
 * double free.
 *
 * @param rxBuffer   A buffer containing data
 * @param txBuffer   Transmit buffer struct to be initialized
 */
void DPS_RxBufferToTx(const DPS_RxBuffer* rxBuffer, DPS_TxBuffer* txBuffer);

/**
 * Print the current subscriptions
 *
 * @param node The node
 */
void DPS_DumpSubscriptions(DPS_Node* node);

/**
 * Copy a DPS_KeyId
 *
 * @param dest The key ID to copy to
 * @param src  The key ID to copy from
 *
 * @return dest on success or NULL on failure
 */
DPS_KeyId* DPS_CopyKeyId(DPS_KeyId* dest, const DPS_KeyId* src);

/**
 * Release memory used by the key ID.
 *
 * @param keyId The key ID
 */
void DPS_ClearKeyId(DPS_KeyId* keyId);

/**
 * A key store request.
 */
struct _DPS_KeyStoreRequest {
    DPS_KeyStore* keyStore; /**< The key store this request is directed to */
    void* data; /**< The caller provided request data */
    /** Called to provide a key and key identifier to the requestor */
    DPS_Status (*setKeyAndId)(DPS_KeyStoreRequest* request, const DPS_Key* key, const DPS_KeyId* keyId);
    /** Called to provide a key to the requestor */
    DPS_Status (*setKey)(DPS_KeyStoreRequest* request, const DPS_Key* key);
    /** Called to provide the CA chain to the requestor */
    DPS_Status (*setCA)(DPS_KeyStoreRequest* request, const char* ca);
    /** Called to provide a certificate to the requestor */
    DPS_Status (*setCert)(DPS_KeyStoreRequest* request, const char* cert, size_t certLen,
                          const char* key, size_t keyLen, const char* pwd, size_t pwdLen);
};

/**
 * A key store.
 */
struct _DPS_KeyStore {
    void* userData; /**< The application provided user data */
    DPS_KeyAndIdHandler keyAndIdHandler; /**< Called when a key and key identifier is requested */
    DPS_KeyHandler keyHandler; /**< Called when a key is requested */
    DPS_EphemeralKeyHandler ephemeralKeyHandler; /**< Called when an ephemeral key is requested */
    DPS_CAHandler caHandler; /**< Called when a CA chain is requested */
};

/**
 * Returns a non-secure random number
 *
 * @return a non-secure random number
 */
uint32_t DPS_Rand(void);

/**
 * Returns if publication is encrypted.
 *
 * @param pub The publication
 *
 * @return DPS_TRUE if encrypted, DPS_FALSE otherwise
 */
int DPS_PublicationIsEncrypted(const DPS_Publication* pub);

/** @copydoc DPS_NetRxBuffer */
typedef struct _DPS_NetRxBuffer DPS_NetRxBuffer;

/**
 * Inside a DPS_PublicationHandler, call this to receive the
 * underlying buffer that the payload is in.
 *
 * @param pub The publication
 *
 * @return the DPS_NetRxBuffer
 */
DPS_NetRxBuffer* DPS_PublicationGetNetRxBuffer(const DPS_Publication* pub);

/**
<<<<<<< HEAD
 * Enables serialization on a per-subscription basis.
 *
 * The default is to include the subscription in the output of DPS_SerializeSubscriptions().
 *
 * @param sub        The subscription
 * @param serialize  Indicates if this subscription shall be serialized
 *
 * @return DPS_OK if successful, an error otherwise
 *
 * @see SerializeSubscriptions()
 */
DPS_Status DPS_SubscriptionSetSerialize(DPS_Subscription* sub, int serialize);
=======
  * Hold lock to prevent debug output from getting interleaved
  */
void DPS_DbgLock(void);

/**
  * Release debug lock
  */
void DPS_DbgUnlock(void);
>>>>>>> 859ca658

#ifdef __cplusplus
}
#endif

#endif<|MERGE_RESOLUTION|>--- conflicted
+++ resolved
@@ -320,7 +320,6 @@
 DPS_NetRxBuffer* DPS_PublicationGetNetRxBuffer(const DPS_Publication* pub);
 
 /**
-<<<<<<< HEAD
  * Enables serialization on a per-subscription basis.
  *
  * The default is to include the subscription in the output of DPS_SerializeSubscriptions().
@@ -333,16 +332,16 @@
  * @see SerializeSubscriptions()
  */
 DPS_Status DPS_SubscriptionSetSerialize(DPS_Subscription* sub, int serialize);
-=======
-  * Hold lock to prevent debug output from getting interleaved
-  */
+
+/**
+ * Hold lock to prevent debug output from getting interleaved
+ */
 void DPS_DbgLock(void);
 
 /**
-  * Release debug lock
-  */
+ * Release debug lock
+ */
 void DPS_DbgUnlock(void);
->>>>>>> 859ca658
 
 #ifdef __cplusplus
 }
