--- conflicted
+++ resolved
@@ -163,11 +163,7 @@
             ret = DPS_ERR_RESOURCES;
             goto Exit;
         }
-<<<<<<< HEAD
-        ret = DPS_InitPublication(pub->pub, (const char**)&pub->topic, 1, DPS_FALSE, NULL);
-=======
-        ret = DPS_InitPublication(pubs->pub, (const char**)&pubs->topic, 1, DPS_FALSE, NULL, NULL);
->>>>>>> 8390d248
+        ret = DPS_InitPublication(pubs->pub, (const char**)&pubs->topic, 1, DPS_FALSE, NULL);
         if (ret != DPS_OK) {
             goto Exit;
         }
