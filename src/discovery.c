/*
 *******************************************************************
 *
 * Copyright 2019 Intel Corporation All rights reserved.
 *
 *-=-=-=-=-=-=-=-=-=-=-=-=-=-=-=-=-=-=-=-=-=-=-=-=-=-=-=-=-=-=-=-=
 *
 * Licensed under the Apache License, Version 2.0 (the "License");
 * you may not use this file except in compliance with the License.
 * You may obtain a copy of the License at
 *
 *      http://www.apache.org/licenses/LICENSE-2.0
 *
 * Unless required by applicable law or agreed to in writing, software
 * distributed under the License is distributed on an "AS IS" BASIS,
 * WITHOUT WARRANTIES OR CONDITIONS OF ANY KIND, either express or implied.
 * See the License for the specific language governing permissions and
 * limitations under the License.
 *
 *-=-=-=-=-=-=-=-=-=-=-=-=-=-=-=-=-=-=-=-=-=-=-=-=-=-=-=-=-=-=-=-=
 */

#include <safe_lib.h>
#include <stdio.h>
#include <string.h>
#include <stdlib.h>

#include <memory.h>
#include <uv.h>
#include <dps/dbg.h>
#include <dps/discovery.h>
#include <dps/private/cbor.h>
#include <dps/private/dps.h>

#include "node.h"
#include "pub.h"
#include "sub.h"
#include "topics.h"

/*
 * Debug control for this module
 */
DPS_DEBUG_CONTROL(DPS_DEBUG_ON);

typedef struct _SharedBuffer {
    DPS_Buffer buf;
    uint32_t refCount;
    uint8_t data[1];
} SharedBuffer;

static SharedBuffer* CreateSharedBuffer(size_t len)
{
    SharedBuffer* buffer = malloc(sizeof(SharedBuffer) + len - 1);
    if (buffer) {
        buffer->buf.base = buffer->data;
        buffer->buf.len = len;
        buffer->refCount = 1;
    }
    return buffer;
}

static void SharedBufferIncRef(SharedBuffer* buffer)
{
    assert(buffer);
    ++buffer->refCount;
}

static void SharedBufferDecRef(SharedBuffer* buffer)
{
    if (buffer) {
        assert(buffer->refCount > 0);
        if (--buffer->refCount == 0) {
            free(buffer);
        }
    }
}

#define BufferToSharedBuffer(buf)                                       \
    ((SharedBuffer*)(((buf)->base) - offsetof(SharedBuffer, data)))

/*
 * Debug control for this module
 */
DPS_DEBUG_CONTROL(DPS_DEBUG_ON);

typedef struct _AckRequest {
    DPS_Queue queue;
    DPS_DiscoveryService* service;
    DPS_Publication* pub;
    uv_timer_t* timer;
} AckRequest;

typedef struct _HandlerData {
    DPS_Queue queue;
    DPS_DiscoveryService* service;
    DPS_Publication* pub;
    uint8_t* data;
    size_t dataLen;
} HandlerData;

typedef struct _DPS_DiscoveryService {
    void* userData;
    DPS_Node* node;
    DPS_Publication* pub;
    SharedBuffer* payload;
    DPS_Subscription* sub;
    DPS_DiscoveryHandler handler;
    int subscribed;
    uv_timer_t* timer;
    uint64_t nextTimeout;
    DPS_Queue ackQueue;
    char* topic;
    DPS_OnDiscoveryServiceDestroyed destroyCb;
    void* destroyData;
    DPS_Queue handlerQueue;
} DPS_DiscoveryService;

<<<<<<< HEAD
static void Destroy(DPS_DiscoveryService* service);
static void OnAck(DPS_Publication* pub, uint8_t* payload, size_t len);
static void OnPub(DPS_Subscription* sub, const DPS_Publication* pub, uint8_t* payload, size_t len);

static DPS_Status EncodePayload(DPS_DiscoveryService* service, uint8_t msgType, DPS_Buffer bufs[2])
=======
DPS_DiscoveryService* DPS_CreateDiscoveryService(DPS_Node* node, const char* serviceId)
>>>>>>> 45413f83
{
    DPS_Status ret;
    DPS_TxBuffer txBuf;
    DPS_BitVector* needs = NULL;
    DPS_BitVector* interests = NULL;
    DPS_Subscription* sub;
    size_t len;
    size_t n;

    DPS_LockNode(service->node);
    DPS_TxBufferClear(&txBuf);
    needs = DPS_BitVectorAllocFH();
    interests = DPS_BitVectorAlloc();
    if (!needs || !interests) {
        ret = DPS_ERR_RESOURCES;
        goto Exit;
    }
    DPS_BitVectorFill(needs);
    for (sub = service->node->subscriptions; sub; sub = sub->next) {
        if (sub->flags & SUB_FLAG_SERIALIZE) {
            ret = DPS_BitVectorIntersection(needs, needs, sub->needs);
            if (ret != DPS_OK) {
                goto Exit;
            }
            ret = DPS_BitVectorUnion(interests, sub->bf);
            if (ret != DPS_OK) {
                goto Exit;
            }
        }
    }
    n = 2;
    len = 0;
    if (msgType == DPS_MSG_TYPE_ACK) {
        ++n;
        len += CBOR_SIZEOF(uint8_t) + CBOR_SIZEOF_BYTES(sizeof(DPS_UUID));
    }
    len += CBOR_SIZEOF(uint8_t) + DPS_BitVectorSerializeMaxSize(interests) +
        CBOR_SIZEOF(uint8_t) + DPS_BitVectorSerializeFHSize();
    if (service->payload) {
        ++n;
        len += CBOR_SIZEOF(uint8_t);
    }
    len += CBOR_SIZEOF_MAP(n);
    ret = DPS_TxBufferInit(&txBuf, NULL, len);
    if (ret != DPS_OK) {
        goto Exit;
    }
    ret = CBOR_EncodeMap(&txBuf, n);
    if (ret != DPS_OK) {
        goto Exit;
    }
    if (msgType == DPS_MSG_TYPE_ACK) {
        ret = CBOR_EncodeUint8(&txBuf, DPS_CBOR_KEY_PUB_ID);
        if (ret != DPS_OK) {
            goto Exit;
        }
        ret = CBOR_EncodeUUID(&txBuf, DPS_PublicationGetUUID(service->pub));
        if (ret != DPS_OK) {
            goto Exit;
        }
    }
    ret = CBOR_EncodeUint8(&txBuf, DPS_CBOR_KEY_NEEDS);
    if (ret != DPS_OK) {
        goto Exit;
    }
    ret = DPS_BitVectorSerializeFH(needs, &txBuf);
    if (ret != DPS_OK) {
        goto Exit;
    }
    ret = CBOR_EncodeUint8(&txBuf, DPS_CBOR_KEY_INTERESTS);
    if (ret != DPS_OK) {
        goto Exit;
    }
    ret = DPS_BitVectorSerialize(interests, &txBuf);
    if (ret != DPS_OK) {
        goto Exit;
    }
    if (service->payload) {
        ret = CBOR_EncodeUint8(&txBuf, DPS_CBOR_KEY_DATA);
        if (ret != DPS_OK) {
            goto Exit;
        }
        ret = CBOR_EncodeLength(&txBuf, service->payload->buf.len, CBOR_BYTES);
        if (ret != DPS_OK) {
            goto Exit;
        }
    }
 Exit:
    DPS_BitVectorFree(interests);
    DPS_BitVectorFree(needs);
    if (ret == DPS_OK) {
        bufs[0].base = txBuf.base;
        bufs[0].len = DPS_TxBufferUsed(&txBuf);
        if (service->payload) {
            bufs[1] = service->payload->buf;
            SharedBufferIncRef(service->payload);
        }
    } else {
        DPS_TxBufferFree(&txBuf);
    }
    DPS_UnlockNode(service->node);
    return ret;
}

static DPS_Status DecodePayload(DPS_DiscoveryService* service, uint8_t msgType, DPS_UUID* pubId, int* match,
                                uint8_t** data, size_t* dataLen, uint8_t* payload, size_t len)
{
    static const int32_t Keys[] = { DPS_CBOR_KEY_PUB_ID, DPS_CBOR_KEY_NEEDS, DPS_CBOR_KEY_INTERESTS,
                                    DPS_CBOR_KEY_DATA };
    DPS_Node* node = service->node;
    DPS_RxBuffer rxBuf;
    uint16_t keysMask;
    DPS_BitVector* needs = NULL;
    DPS_BitVector* interests = NULL;
    CBOR_MapState mapState;
    DPS_Publication* pub;
    DPS_Status ret;

    DPS_RxBufferInit(&rxBuf, payload, len);
    ret = DPS_ParseMapInit(&mapState, &rxBuf, NULL, 0, Keys, A_SIZEOF(Keys));
    if (ret != DPS_OK) {
        goto Exit;
    }
    keysMask = 0;
    while (!DPS_ParseMapDone(&mapState)) {
        int32_t key = 0;
        ret = DPS_ParseMapNext(&mapState, &key);
        if (ret != DPS_OK) {
            break;
        }
        switch (key) {
        case DPS_CBOR_KEY_PUB_ID:
            keysMask |= (1 << key);
            if (!pubId) {
                ret = DPS_ERR_INVALID;
                break;
            }
            ret = CBOR_DecodeUUID(&rxBuf, pubId);
            break;
        case DPS_CBOR_KEY_NEEDS:
            keysMask |= (1 << key);
            if (needs) {
                ret = DPS_ERR_INVALID;
                break;
            }
            needs = DPS_BitVectorAllocFH();
            if (!needs) {
                ret = DPS_ERR_RESOURCES;
                break;
            }
            ret = DPS_BitVectorDeserializeFH(needs, &rxBuf);
            break;
        case DPS_CBOR_KEY_INTERESTS:
            keysMask |= (1 << key);
            if (interests) {
                ret = DPS_ERR_INVALID;
                break;
            }
            interests = DPS_BitVectorAlloc();
            if (!interests) {
                ret = DPS_ERR_RESOURCES;
                break;
            }
            ret = DPS_BitVectorDeserialize(interests, &rxBuf);
            break;
        case DPS_CBOR_KEY_DATA:
            keysMask |= (1 << key);
            ret = CBOR_DecodeBytes(&rxBuf, data, dataLen);
            break;
        default:
            break;
        }
        if (ret != DPS_OK) {
            break;
        }
    }
    if (ret != DPS_OK) {
        goto Exit;
    }
    if ((msgType == DPS_MSG_TYPE_ACK) && ((keysMask & (1 << DPS_CBOR_KEY_PUB_ID)) == 0)) {
        ret = DPS_ERR_INVALID;
        goto Exit;
    }

    *match = DPS_FALSE;
    DPS_LockNode(node);
    for (pub = node->publications; pub && !(*match); pub = pub->next) {
        DPS_BitVectorIntersection(node->scratch.interests, pub->bf, interests);
        DPS_BitVectorFuzzyHash(node->scratch.needs, node->scratch.interests);
        *match = DPS_BitVectorIncludes(node->scratch.needs, needs);
    }
    DPS_UnlockNode(node);

 Exit:
    DPS_BitVectorFree(interests);
    DPS_BitVectorFree(needs);
    return ret;
}

DPS_DiscoveryService* DPS_CreateDiscoveryService(DPS_Node* node, const char* serviceId)
{
    static const int noWildcard = DPS_TRUE;
    DPS_DiscoveryService* service;
    DPS_Status ret;

    DPS_DBGTRACEA("node=%p,serviceId=%s\n", node, serviceId);

    service = calloc(1, sizeof(DPS_DiscoveryService));
    if (!service) {
        ret = DPS_ERR_RESOURCES;
        goto Exit;
    }
    service->node = node;
    DPS_QueueInit(&service->ackQueue);
    DPS_QueueInit(&service->handlerQueue);
    service->topic = malloc(sizeof("$DPS_Discovery/") + strlen(serviceId) + 1);
    if (!service->topic) {
        ret = DPS_ERR_RESOURCES;
        goto Exit;
    }
    strcpy(service->topic, "$DPS_Discovery/");
    strcat(service->topic, serviceId);
    service->pub = DPS_CreatePublication(service->node);
    if (!service->pub) {
        ret = DPS_ERR_RESOURCES;
        goto Exit;
    }
    ret = DPS_SetPublicationData(service->pub, service);
    if (ret != DPS_OK) {
        goto Exit;
    }
    ret = DPS_InitPublication(service->pub, (const char**)&service->topic, 1, noWildcard, NULL, OnAck);
    if (ret != DPS_OK) {
        goto Exit;
    }
    ret = DPS_PublicationSetMulticast(service->pub, DPS_TRUE);
    if (ret != DPS_OK) {
        goto Exit;
    }
    service->sub = DPS_CreateSubscription(service->node, (const char**)&service->topic, 1);
    if (!service->sub) {
        ret = DPS_ERR_RESOURCES;
        goto Exit;
    }
    ret = DPS_SetSubscriptionData(service->sub, service);
    if (ret != DPS_OK) {
        goto Exit;
    }
    ret = DPS_SubscriptionSetSerialize(service->sub, DPS_FALSE);
    if (ret != DPS_OK) {
        goto Exit;
    }
Exit:
    if (ret != DPS_OK) {
        Destroy(service);
        service = NULL;
    }
    return service;
}

DPS_Status DPS_SetDiscoveryServiceData(DPS_DiscoveryService* service, void* data)
{
    if (service) {
        service->userData = data;
        return DPS_OK;
    } else {
        return DPS_ERR_NULL;
    }
}

void* DPS_GetDiscoveryServiceData(DPS_DiscoveryService* service)
{
    return service ? service->userData : NULL;
}

static void DestroyPayload(DPS_DiscoveryService* service, const DPS_Buffer* bufs, size_t numBufs)
{
    if (bufs[0].base) {
        free(bufs[0].base);
    }
    if ((numBufs > 1) && bufs[1].base) {
        DPS_LockNode(service->node);
        SharedBufferDecRef(BufferToSharedBuffer(&bufs[1]));
        DPS_UnlockNode(service->node);
    }
}

static void PublishCb(DPS_Publication* pub, const DPS_Buffer* bufs, size_t numBufs, DPS_Status status,
                      void* data)
{
    DPS_DiscoveryService* service = DPS_GetPublicationData(pub);
    if (status != DPS_OK) {
        DPS_ERRPRINT("DPS_PublishBufs failed - %s\n", DPS_ErrTxt(status));
    }
    DestroyPayload(service, bufs, numBufs);
}

static void PublishTimerOnTimeout(uv_timer_t* timer)
{
    DPS_DiscoveryService* service = timer->data;
    DPS_Buffer bufs[2];
    DPS_Status ret;
    int err;

    memset(bufs, 0, sizeof(bufs));
    ret = EncodePayload(service, DPS_MSG_TYPE_PUB, bufs);
    if (ret != DPS_OK) {
        goto Exit;
    }
    ret = DPS_PublishBufs(service->pub, bufs, 2, 0, PublishCb, service);
    if (ret != DPS_OK) {
        DPS_ERRPRINT("DPS_PublishBufs failed - %s\n", DPS_ErrTxt(ret));
        goto Exit;
    }
    err = uv_timer_start(service->timer, PublishTimerOnTimeout, service->nextTimeout, 0);
    if (err) {
        DPS_ERRPRINT("uv_timer_start failed - %s\n", uv_strerror(err));
    }
    if (service->nextTimeout < 300000) {
        service->nextTimeout = service->nextTimeout * 2;
    }

Exit:
    if (ret != DPS_OK) {
        DestroyPayload(service, bufs, 2);
    }
}

static void TimerCloseCb(uv_handle_t* timer)
{
    free(timer);
}

static DPS_Publication* CopyPublication(const DPS_Publication* pub, const DPS_UUID* ackUuid)
{
    DPS_Publication* copy;
    DPS_Status ret = DPS_ERR_RESOURCES;

    DPS_DBGTRACE();

    copy = calloc(1, sizeof(DPS_Publication));
    if (!copy) {
        DPS_ERRPRINT("alloc failure: no memory\n");
        goto Exit;
    }
    copy->flags = PUB_FLAG_IS_COPY;
    copy->sequenceNum = pub->ack.sequenceNum;
    copy->ttl = pub->ttl;
    copy->pubId = *ackUuid;
    copy->sender = pub->ack.sender;
    memcpy(&copy->senderAddr, &pub->ack.senderAddr, sizeof(DPS_NodeAddress));
    copy->node = pub->node;
    copy->numTopics = pub->numTopics;
    if (pub->numTopics > 0) {
        size_t i;
        copy->topics = calloc(pub->numTopics, sizeof(char*));
        if (!copy->topics) {
            DPS_ERRPRINT("alloc failure: no memory\n");
            goto Exit;
        }
        for (i = 0; i < pub->numTopics; i++) {
            copy->topics[i] = strndup(pub->topics[i], DPS_MAX_TOPIC_STRLEN);
        }
    }
    ret = DPS_OK;

Exit:
    if (ret != DPS_OK) {
        DPS_DestroyCopy(copy);
        copy = NULL;
    }
    return copy;
}

static void DestroyHandlerData(HandlerData* handlerData)
{
    if (handlerData) {
        DPS_QueueRemove(&handlerData->queue);
        DPS_DestroyCopy(handlerData->pub);
        if (handlerData->data) {
            free(handlerData->data);
        }
        free(handlerData);
    }
}

static HandlerData* CreateHandlerData(DPS_DiscoveryService* service, const DPS_Publication* pub,
                                      const DPS_UUID* uuid, uint8_t* payload, size_t len)
{
    HandlerData* handlerData = NULL;
    DPS_Status ret = DPS_OK;

    if (service->handler) {
        handlerData = calloc(1, sizeof(HandlerData));
        if (!handlerData) {
            DPS_ERRPRINT("alloc failure: no memory\n");
            ret = DPS_ERR_RESOURCES;
            goto Exit;
        }
        DPS_QueuePushBack(&service->handlerQueue, &handlerData->queue);
        handlerData->service = service;
        handlerData->pub = CopyPublication(pub, uuid);
        if (!handlerData->pub) {
            ret = DPS_ERR_RESOURCES;
            goto Exit;
        }
        if (len) {
            handlerData->data = malloc(len);
            if (!handlerData->data) {
                DPS_ERRPRINT("alloc failure: no memory\n");
                ret = DPS_ERR_RESOURCES;
                goto Exit;
            }
            memcpy(handlerData->data, payload, len);
            handlerData->dataLen = len;
        }
    }
Exit:
    if (ret != DPS_OK) {
        DestroyHandlerData(handlerData);
        handlerData = NULL;
    }
    return handlerData;
}

static void CallHandler(HandlerData* handlerData)
{
    if (handlerData && handlerData->service) {
        if (handlerData->service->handler) {
            handlerData->service->handler(handlerData->service, handlerData->pub,
                                          handlerData->data, handlerData->dataLen);
        }
    }
}

static void LinkCb(DPS_Node* node, DPS_NodeAddress* addr, DPS_Status status, void* data)
{
    if (status == DPS_OK) {
        DPS_DBGPRINT("Node is linked to %s\n", DPS_NodeAddrToString(addr));
    } else if (status != DPS_ERR_EXISTS) {
        DPS_ERRPRINT("DPS_Link failed - %s\n", DPS_ErrTxt(status));
    }
    CallHandler(data);
    DestroyHandlerData(data);
}

static void OnAck(DPS_Publication* pub, uint8_t* payload, size_t len)
{
    DPS_DiscoveryService* service = DPS_GetPublicationData(pub);
    DPS_Node* node = service->node;
    DPS_UUID ackUuid;
    int match;
    uint8_t* data = NULL;
    size_t dataLen = 0;
    HandlerData* handlerData = NULL;
    DPS_Status ret;

<<<<<<< HEAD
    ret = DecodePayload(service, DPS_MSG_TYPE_ACK, &ackUuid, &match, &data, &dataLen,
                        payload, len);
    if (ret != DPS_OK) {
        DPS_ERRPRINT("Decode failed - %s\n", DPS_ErrTxt(ret));
        return;
    }
    handlerData = CreateHandlerData(service, pub, &ackUuid, data, dataLen);
    if (match) {
        ret = DPS_Link(node, DPS_NodeAddrToString(DPS_AckGetSenderAddress(pub)), LinkCb, handlerData);
        if (ret != DPS_OK) {
=======
    remoteSubs.base = payload;
    remoteSubs.len = len;
    if (DPS_MatchPublications(node, &remoteSubs)) {
        ret = DPS_LinkRemoteAddr(node, DPS_AckGetSenderAddress(pub), DiscoveryLinkCb, service);
        if (ret != DPS_OK && ret != DPS_ERR_EXISTS) {
>>>>>>> 45413f83
            DPS_ERRPRINT("DPS_Link failed - %s\n", DPS_ErrTxt(ret));
            DestroyHandlerData(handlerData);
        }
    } else {
        CallHandler(handlerData);
        DestroyHandlerData(handlerData);
    }
}

static void AckCb(DPS_Publication* pub, const DPS_Buffer* bufs, size_t numBufs, DPS_Status status,
                  void* data)
{
    DPS_DiscoveryService* service = data;
    if (status != DPS_OK) {
        DPS_ERRPRINT("DPS_AckPublicationBufs failed - %s\n", DPS_ErrTxt(status));
    }
    DestroyPayload(service, bufs, numBufs);
}

static void AckPublication(DPS_DiscoveryService* service, const DPS_Publication* pub)
{
    DPS_Buffer bufs[2];
    DPS_Status ret;

    memset(bufs, 0, sizeof(bufs));
    ret = EncodePayload(service, DPS_MSG_TYPE_ACK, bufs);
    if (ret != DPS_OK) {
        goto Exit;
    }
    ret = DPS_AckPublicationBufs(pub, bufs, 2, AckCb, service);
    if (ret != DPS_OK) {
        DPS_ERRPRINT("DPS_AckPublicationBufs failed - %s\n", DPS_ErrTxt(ret));
        goto Exit;
    }

Exit:
    if (ret != DPS_OK) {
        DestroyPayload(service, bufs, 2);
    }
}

static void DestroyAckRequest(AckRequest* req)
{
    DPS_DestroyPublication(req->pub, NULL);
    if (req->timer) {
        uv_close((uv_handle_t*)req->timer, TimerCloseCb);
    }
    DPS_QueueRemove(&req->queue);
    free(req);
}

static void AckTimerOnTimeout(uv_timer_t* timer)
{
    AckRequest* req = timer->data;
    AckPublication(req->service, req->pub);
    DestroyAckRequest(req);
}

static void Ack(void* data)
{
    AckRequest* req = data;
    DPS_Node* node = req->service->node;
    uint64_t timeout;
    int err;

    req->timer = malloc(sizeof(uv_timer_t));
    if (!req->timer) {
        err = UV_ENOMEM;
        DPS_ERRPRINT("alloc failed - %s\n", uv_strerror(err));
        goto Exit;
    }
    req->timer->data = req;
    err = uv_timer_init(node->loop, req->timer);
    if (err) {
        DPS_ERRPRINT("uv_timer_init failed - %s\n", uv_strerror(err));
        goto Exit;
    }
    timeout = (DPS_Rand() % 100) + 20;
    err = uv_timer_start(req->timer, AckTimerOnTimeout, timeout, 0);
    if (err) {
        DPS_ERRPRINT("uv_timer_start failed - %s\n", uv_strerror(err));
        goto Exit;
    }
 Exit:
    if (err) {
        DestroyAckRequest(req);
    }
}

static DPS_Status ScheduleAck(DPS_DiscoveryService* service, const DPS_Publication* pub)
{
    DPS_Node* node = service->node;
    AckRequest* req = NULL;
    DPS_Status ret;

    req = calloc(1, sizeof(AckRequest));
    if (!req) {
        ret = DPS_ERR_RESOURCES;
        DPS_ERRPRINT("alloc failed - %s\n", DPS_ErrTxt(ret));
        goto Exit;
    }
    DPS_QueuePushBack(&service->ackQueue, &req->queue);
    req->service = service;
    req->pub = DPS_CopyPublication(pub);
    if (!req->pub) {
        ret = DPS_ERR_RESOURCES;
        DPS_ERRPRINT("DPS_CopyPublication failed - %s\n", DPS_ErrTxt(ret));
        goto Exit;
    }
    ret = DPS_NodeScheduleRequest(node, Ack, req);
    if (ret != DPS_OK) {
        DPS_ERRPRINT("DPS_NodeScheduleRequest failed - %s\n", DPS_ErrTxt(ret));
    }
 Exit:
    if (ret != DPS_OK) {
        if (req) {
            DestroyAckRequest(req);
        }
    }
    return ret;
}

static void OnPub(DPS_Subscription* sub, const DPS_Publication* pub, uint8_t* payload, size_t len)
{
    DPS_DiscoveryService* service = DPS_GetSubscriptionData(sub);
    DPS_Node* node = service->node;
    int match;
    uint8_t* data = NULL;
    size_t dataLen = 0;
    HandlerData* handlerData = NULL;
    DPS_Status ret;

<<<<<<< HEAD
    if (len) {
        ret = DecodePayload(service, DPS_MSG_TYPE_PUB, NULL, &match, &data, &dataLen,
                            payload, len);
        if (ret != DPS_OK) {
            DPS_ERRPRINT("Decode failed - %s\n", DPS_ErrTxt(ret));
            return;
=======
    /* Ignore my own publication */
    if (DPS_UUIDCompare(DPS_PublicationGetUUID(service->pub), DPS_PublicationGetUUID(pub)) == 0) {
        return;
    }
    remoteSubs.base = payload;
    remoteSubs.len = len;
    if (DPS_MatchPublications(node, &remoteSubs)) {
        ret = DPS_LinkRemoteAddr(node, DPS_PublicationGetSenderAddress(pub), DiscoveryLinkCb, service);
        if (ret != DPS_OK && ret != DPS_ERR_EXISTS) {
            DPS_ERRPRINT("DPS_Link failed - %s\n", DPS_ErrTxt(ret));
>>>>>>> 45413f83
        }
        if (match) {
            /*
             * Do not link to myself
             */
            if (DPS_UUIDCompare(DPS_PublicationGetUUID(service->pub), DPS_PublicationGetUUID(pub)) != 0) {
                if (DPS_PublicationIsAckRequested(pub)) {
                    AckPublication(service, pub);
                }
                handlerData = CreateHandlerData(service, pub, DPS_PublicationGetUUID(pub), data, dataLen);
                ret = DPS_Link(node, DPS_NodeAddrToString(DPS_PublicationGetSenderAddress(pub)),
                               LinkCb, handlerData);
                if (ret != DPS_OK) {
                    DPS_ERRPRINT("DPS_Link failed - %s\n", DPS_ErrTxt(ret));
                    DestroyHandlerData(handlerData);
                }
            }
        } else if (DPS_PublicationIsAckRequested(pub)) {
            ScheduleAck(service, pub);
        }
    } else {
        /*
         * A goodbye message, do nothing except notify the application
         */
    }
    if (!handlerData && service->handler) {
        service->handler(service, pub, data, dataLen);
    }
}

static void StartTimer(void* data)
{
    DPS_DiscoveryService* service = data;
    DPS_Node* node = service->node;
    int err;

    if (!service->timer) {
        service->timer = malloc(sizeof(uv_timer_t));
        if (!service->timer) {
            DPS_ERRPRINT("alloc failed - %s\n", DPS_ErrTxt(DPS_ERR_RESOURCES));
            return;
        }
        service->timer->data = service;
        err = uv_timer_init(node->loop, service->timer);
        if (err) {
            DPS_ERRPRINT("uv_timer_init failed - %s\n", uv_strerror(err));
            return;
        }
    } else {
        uv_timer_stop(service->timer);
    }
    service->nextTimeout = (DPS_Rand() % 100) + 20;
    err = uv_timer_start(service->timer, PublishTimerOnTimeout, service->nextTimeout, 0);
    if (err) {
        DPS_ERRPRINT("uv_timer_start failed - %s\n", uv_strerror(err));
        return;
    }
    service->nextTimeout += 1000;
}

DPS_Status DPS_DiscoveryPublish(DPS_DiscoveryService* service, const uint8_t* payload, size_t len,
                                DPS_DiscoveryHandler handler)
{
    SharedBuffer* buffer = NULL;
    DPS_Status ret;

    DPS_DBGTRACEA("service=%p\n", service);

    if (!service) {
        return DPS_ERR_NULL;
    }
    if (len && !payload) {
        return DPS_ERR_ARGS;
    }

    service->handler = handler;
    if (!service->subscribed) {
        ret = DPS_Subscribe(service->sub, OnPub);
        if (ret != DPS_OK) {
            return ret;
        }
        service->subscribed = DPS_TRUE;
    }
    if (len) {
        buffer = CreateSharedBuffer(len);
        if (!buffer) {
            return DPS_ERR_RESOURCES;
        }
        memcpy_s(buffer->buf.base, buffer->buf.len, payload, len);
    }
    DPS_LockNode(service->node);
    SharedBufferDecRef(service->payload);
    service->payload = buffer;
    DPS_UnlockNode(service->node);
    ret = DPS_NodeScheduleRequest(service->node, StartTimer, service);
    if (ret != DPS_OK) {
        DPS_ERRPRINT("Failed to start discovery: %s\n", DPS_ErrTxt(ret));
    }
    return ret;
}

static void OnPubDestroyed(DPS_Publication* pub)
{
    DPS_DiscoveryService* service = DPS_GetPublicationData(pub);
    service->pub = NULL;
    Destroy(service);
}

static void OnSubDestroyed(DPS_Subscription* sub)
{
    DPS_DiscoveryService* service = DPS_GetSubscriptionData(sub);
    service->sub = NULL;
    Destroy(service);
}

static void ServiceTimerCloseCb(uv_handle_t* timer)
{
    DPS_DiscoveryService* service = timer->data;
    free(service->timer);
    service->timer = NULL;
    Destroy(service);
}

static void Destroy(DPS_DiscoveryService* service)
{
    if (!service) {
        return;
    }
    if (service->timer) {
        uv_close((uv_handle_t*)service->timer, ServiceTimerCloseCb);
    } else if (service->sub) {
        DPS_DestroySubscription(service->sub, OnSubDestroyed);
    } else if (service->pub) {
        DPS_DestroyPublication(service->pub, OnPubDestroyed);
    } else {
        /*
         * handlerData will be freed via already pending callbacks,
         * but LinkCb may run after service is destroyed.
         */
        DPS_Queue* queue;
        for (queue = &service->handlerQueue; queue->next != &service->handlerQueue; queue = queue->next) {
            HandlerData* handlerData = (HandlerData*)queue->next;
            handlerData->service = NULL;
        }
        while (!DPS_QueueEmpty(&service->ackQueue)) {
            DestroyAckRequest((AckRequest*)DPS_QueueFront(&service->ackQueue));
        }
        SharedBufferDecRef(service->payload);
        if (service->topic) {
            free(service->topic);
        }
        service->destroyCb(service, service->destroyData);
        free(service);
    }
}

static void DestroyService(void* data)
{
    DPS_DiscoveryService* service = data;
    Destroy(service);
}

static void PublishDestroyCb(DPS_Publication* pub, const DPS_Buffer* bufs, size_t numBufs,
                             DPS_Status status, void* data)
{
    DPS_DiscoveryService* service = DPS_GetPublicationData(pub);
    if (status != DPS_OK) {
        DPS_ERRPRINT("DPS_PublishBufs failed - %s\n", DPS_ErrTxt(status));
    }
    Destroy(service);
}

DPS_Status DPS_DestroyDiscoveryService(DPS_DiscoveryService* service,
                                       DPS_OnDiscoveryServiceDestroyed cb, void* data)
{
    DPS_Status ret;

    DPS_DBGTRACEA("service=%p,cb=%p,data=%p\n", service, cb, data);

    if (!service || !cb) {
        return DPS_ERR_NULL;
    }
    service->destroyCb = cb;
    service->destroyData = data;
    /*
     * Publish a goodbye message, then destroy the service
     */
    ret = DPS_PublishBufs(service->pub, NULL, 0, 0, PublishDestroyCb, service);
    if (ret != DPS_OK) {
        DPS_ERRPRINT("DPS_PublishBufs failed - %s\n", DPS_ErrTxt(ret));
        ret = DPS_NodeScheduleRequest(service->node, DestroyService, service);
    }
    return ret;
}<|MERGE_RESOLUTION|>--- conflicted
+++ resolved
@@ -78,11 +78,6 @@
 #define BufferToSharedBuffer(buf)                                       \
     ((SharedBuffer*)(((buf)->base) - offsetof(SharedBuffer, data)))
 
-/*
- * Debug control for this module
- */
-DPS_DEBUG_CONTROL(DPS_DEBUG_ON);
-
 typedef struct _AckRequest {
     DPS_Queue queue;
     DPS_DiscoveryService* service;
@@ -115,15 +110,11 @@
     DPS_Queue handlerQueue;
 } DPS_DiscoveryService;
 
-<<<<<<< HEAD
 static void Destroy(DPS_DiscoveryService* service);
 static void OnAck(DPS_Publication* pub, uint8_t* payload, size_t len);
 static void OnPub(DPS_Subscription* sub, const DPS_Publication* pub, uint8_t* payload, size_t len);
 
 static DPS_Status EncodePayload(DPS_DiscoveryService* service, uint8_t msgType, DPS_Buffer bufs[2])
-=======
-DPS_DiscoveryService* DPS_CreateDiscoveryService(DPS_Node* node, const char* serviceId)
->>>>>>> 45413f83
 {
     DPS_Status ret;
     DPS_TxBuffer txBuf;
@@ -211,7 +202,7 @@
             goto Exit;
         }
     }
- Exit:
+Exit:
     DPS_BitVectorFree(interests);
     DPS_BitVectorFree(needs);
     if (ret == DPS_OK) {
@@ -317,7 +308,7 @@
     }
     DPS_UnlockNode(node);
 
- Exit:
+Exit:
     DPS_BitVectorFree(interests);
     DPS_BitVectorFree(needs);
     return ret;
@@ -581,7 +572,6 @@
     HandlerData* handlerData = NULL;
     DPS_Status ret;
 
-<<<<<<< HEAD
     ret = DecodePayload(service, DPS_MSG_TYPE_ACK, &ackUuid, &match, &data, &dataLen,
                         payload, len);
     if (ret != DPS_OK) {
@@ -590,15 +580,8 @@
     }
     handlerData = CreateHandlerData(service, pub, &ackUuid, data, dataLen);
     if (match) {
-        ret = DPS_Link(node, DPS_NodeAddrToString(DPS_AckGetSenderAddress(pub)), LinkCb, handlerData);
-        if (ret != DPS_OK) {
-=======
-    remoteSubs.base = payload;
-    remoteSubs.len = len;
-    if (DPS_MatchPublications(node, &remoteSubs)) {
-        ret = DPS_LinkRemoteAddr(node, DPS_AckGetSenderAddress(pub), DiscoveryLinkCb, service);
+        ret = DPS_LinkRemoteAddr(node, DPS_AckGetSenderAddress(pub), LinkCb, handlerData);
         if (ret != DPS_OK && ret != DPS_ERR_EXISTS) {
->>>>>>> 45413f83
             DPS_ERRPRINT("DPS_Link failed - %s\n", DPS_ErrTxt(ret));
             DestroyHandlerData(handlerData);
         }
@@ -682,7 +665,7 @@
         DPS_ERRPRINT("uv_timer_start failed - %s\n", uv_strerror(err));
         goto Exit;
     }
- Exit:
+Exit:
     if (err) {
         DestroyAckRequest(req);
     }
@@ -712,7 +695,7 @@
     if (ret != DPS_OK) {
         DPS_ERRPRINT("DPS_NodeScheduleRequest failed - %s\n", DPS_ErrTxt(ret));
     }
- Exit:
+Exit:
     if (ret != DPS_OK) {
         if (req) {
             DestroyAckRequest(req);
@@ -731,25 +714,12 @@
     HandlerData* handlerData = NULL;
     DPS_Status ret;
 
-<<<<<<< HEAD
     if (len) {
         ret = DecodePayload(service, DPS_MSG_TYPE_PUB, NULL, &match, &data, &dataLen,
                             payload, len);
         if (ret != DPS_OK) {
             DPS_ERRPRINT("Decode failed - %s\n", DPS_ErrTxt(ret));
             return;
-=======
-    /* Ignore my own publication */
-    if (DPS_UUIDCompare(DPS_PublicationGetUUID(service->pub), DPS_PublicationGetUUID(pub)) == 0) {
-        return;
-    }
-    remoteSubs.base = payload;
-    remoteSubs.len = len;
-    if (DPS_MatchPublications(node, &remoteSubs)) {
-        ret = DPS_LinkRemoteAddr(node, DPS_PublicationGetSenderAddress(pub), DiscoveryLinkCb, service);
-        if (ret != DPS_OK && ret != DPS_ERR_EXISTS) {
-            DPS_ERRPRINT("DPS_Link failed - %s\n", DPS_ErrTxt(ret));
->>>>>>> 45413f83
         }
         if (match) {
             /*
@@ -760,9 +730,8 @@
                     AckPublication(service, pub);
                 }
                 handlerData = CreateHandlerData(service, pub, DPS_PublicationGetUUID(pub), data, dataLen);
-                ret = DPS_Link(node, DPS_NodeAddrToString(DPS_PublicationGetSenderAddress(pub)),
-                               LinkCb, handlerData);
-                if (ret != DPS_OK) {
+                ret = DPS_LinkRemoteAddr(node, DPS_PublicationGetSenderAddress(pub), LinkCb, handlerData);
+                if (ret != DPS_OK && ret != DPS_ERR_EXISTS) {
                     DPS_ERRPRINT("DPS_Link failed - %s\n", DPS_ErrTxt(ret));
                     DestroyHandlerData(handlerData);
                 }
