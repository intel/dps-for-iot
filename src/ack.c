/*
 *******************************************************************
 *
 * Copyright 2016 Intel Corporation All rights reserved.
 *
 *-=-=-=-=-=-=-=-=-=-=-=-=-=-=-=-=-=-=-=-=-=-=-=-=-=-=-=-=-=-=-=-=
 *
 * Licensed under the Apache License, Version 2.0 (the "License");
 * you may not use this file except in compliance with the License.
 * You may obtain a copy of the License at
 *
 *      http://www.apache.org/licenses/LICENSE-2.0
 *
 * Unless required by applicable law or agreed to in writing, software
 * distributed under the License is distributed on an "AS IS" BASIS,
 * WITHOUT WARRANTIES OR CONDITIONS OF ANY KIND, either express or implied.
 * See the License for the specific language governing permissions and
 * limitations under the License.
 *
 *-=-=-=-=-=-=-=-=-=-=-=-=-=-=-=-=-=-=-=-=-=-=-=-=-=-=-=-=-=-=-=-=
 */

#include <assert.h>
#include <safe_lib.h>
#include <stdlib.h>
#include <string.h>
#include <dps/dbg.h>
#include <dps/dps.h>
#include <dps/private/cbor.h>
#include <dps/private/dps.h>
#include <dps/private/network.h>
#include <dps/uuid.h>
#include "ack.h"
#include "bitvec.h"
#include "coap.h"
#include "history.h"
#include "node.h"
#include "pub.h"
#include "topics.h"

/*
 * Debug control for this module
 */
DPS_DEBUG_CONTROL(DPS_DEBUG_OFF);

static PublicationAck* CreateAck(const DPS_Publication* pub, size_t numBufs,
                                 DPS_AckPublicationBufsComplete cb, void* data)
{
    PublicationAck* ack = NULL;

    /*
     * Reserve additional buffers for the authenticated fields,
     * optional COSE headers, payload headers, and optional COSE
     * footers.
     */
    numBufs += NUM_INTERNAL_ACK_BUFS;
    ack = calloc(1, sizeof(PublicationAck) + ((numBufs - 1) * sizeof(DPS_TxBuffer)));
    if (!ack) {
        return NULL;
    }
    ack->pub = (DPS_Publication*)pub;
    DPS_PublicationIncRef(ack->pub);
    ack->sequenceNum = pub->sequenceNum;
    ack->completeCB = cb;
    ack->data = data;
    ack->numBufs = numBufs;
    return ack;
}

static void DestroyAck(PublicationAck* ack)
{
    if (ack) {
        DPS_TxBufferFree(&ack->bufs[0]);
        DPS_TxBufferFree(&ack->bufs[1]);
        DPS_TxBufferFree(&ack->bufs[2]);
        DPS_TxBufferFree(&ack->bufs[ack->numBufs - 1]);
        /*
         * Any additional buffers belong to the application
         */
        DPS_PublicationDecRef(ack->pub);
        free(ack);
    }
}

void DPS_AckPublicationCompletion(PublicationAck* ack)
{
    DPS_Buffer bufs[DPS_BUFS_MAX];
    size_t numBufs = 0;
    size_t i;

    if (ack->completeCB) {
        if (ack->numBufs > NUM_INTERNAL_ACK_BUFS) {
            numBufs = ack->numBufs - NUM_INTERNAL_ACK_BUFS;
            for (i = 0; i < numBufs; ++i) {
                bufs[i].base = ack->bufs[i + 3].base;
                bufs[i].len = DPS_TxBufferUsed(&ack->bufs[i + 3]);
            }
        }
        ack->completeCB(ack->pub, numBufs ? bufs : NULL, numBufs, ack->status, ack->data);
    }
    DestroyAck(ack);
}

static void SendComplete(PublicationAck* ack, uv_buf_t* bufs, size_t numBufs, DPS_Status status)
{
    ack->status = status;
    DPS_SendComplete(ack->pub->node, &ack->destAddr, NULL, 0, status);
    DPS_AckPublicationCompletion(ack);
}

static void OnNetSendComplete(DPS_Node* node, void* appCtx, DPS_NetEndpoint* ep, uv_buf_t* bufs,
                              size_t numBufs, DPS_Status status)
{
    PublicationAck* ack = appCtx;

    DPS_LockNode(node);
    SendComplete(ack, bufs, numBufs, status);
    DPS_UnlockNode(node);
}

DPS_Status DPS_SendAcknowledgement(PublicationAck* ack, DPS_NetEndpoint* ep)
{
    DPS_Node* node = ack->pub->node;
    uv_buf_t uvBufs[NUM_INTERNAL_ACK_BUFS + DPS_BUFS_MAX];
    int loopback = DPS_FALSE;
    DPS_Publication* pub;
    DPS_Status ret;
    size_t i;

    DPS_DBGPRINT("SendAcknowledgement from %s to %s\n", node->addrStr,
                 DPS_NodeAddrToString(&ep->addr));

    for (i = 0; i < ack->numBufs; ++i) {
        uvBufs[i] = uv_buf_init((char*)ack->bufs[i].base, DPS_TxBufferUsed(&ack->bufs[i]));
    };

    /*
     * See if this is an ACK for a local publication
     */
    for (pub = node->publications; pub != NULL; pub = pub->next) {
        if ((pub->flags & PUB_FLAG_LOCAL) && (DPS_UUIDCompare(&pub->pubId, &ack->pub->pubId) == 0)) {
            loopback = DPS_TRUE;
            break;
        }
    }

    if (loopback) {
        ret = DPS_LoopbackSend(node, uvBufs, ack->numBufs);
        SendComplete(ack, uvBufs, ack->numBufs, ret);
    } else {
        ret = DPS_NetSend(node, ack, ep, uvBufs, ack->numBufs, OnNetSendComplete);
        if (ret != DPS_OK) {
            SendComplete(ack, uvBufs, ack->numBufs, ret);
        }
    }
    /*
     * Return DPS_OK as the ack request has been (or will be)
     * completed now
     */
    return DPS_OK;
}

static DPS_Status SerializeAck(const DPS_Publication* pub, PublicationAck* ack, const DPS_Buffer* bufs,
                               size_t numBufs)
{
    DPS_Node* node = pub->node;
    DPS_Status ret;
    uint8_t* aadPos;
    size_t dataLen;
    size_t len;
    size_t i;

    DPS_DBGTRACE();

    assert(ack->sequenceNum != 0);
    assert(ack->numBufs == numBufs + NUM_INTERNAL_ACK_BUFS);

    if (!node->netCtx) {
        return DPS_ERR_NETWORK;
    }

    len = CBOR_SIZEOF_ARRAY(5) +
          CBOR_SIZEOF(uint8_t) +
          CBOR_SIZEOF(uint8_t) +
          CBOR_SIZEOF_MAP(2) + 2 * CBOR_SIZEOF(uint8_t) +
          CBOR_SIZEOF_BYTES(sizeof(DPS_UUID)) +
          CBOR_SIZEOF(uint32_t);
    ret = DPS_TxBufferInit(&ack->bufs[0], NULL, len);
    if (ret != DPS_OK) {
        return ret;
    }
    ret = CBOR_EncodeArray(&ack->bufs[0], 5);
    if (ret == DPS_OK) {
        ret = CBOR_EncodeUint8(&ack->bufs[0], DPS_MSG_VERSION);
    }
    if (ret == DPS_OK) {
        ret = CBOR_EncodeUint8(&ack->bufs[0], DPS_MSG_TYPE_ACK);
    }
    /*
     * Encode the (empty) unprotected map
     */
    if (ret == DPS_OK) {
        ret = CBOR_EncodeMap(&ack->bufs[0], 0);
    }
    /*
     * Encode the protected map
     */
    aadPos = ack->bufs[0].txPos;
    if (ret == DPS_OK) {
        ret = CBOR_EncodeMap(&ack->bufs[0], 2);
    }
    if (ret == DPS_OK) {
        ret = CBOR_EncodeUint8(&ack->bufs[0], DPS_CBOR_KEY_PUB_ID);
    }
    if (ret == DPS_OK) {
        ret = CBOR_EncodeUUID(&ack->bufs[0], &ack->pub->pubId);
    }
    if (ret == DPS_OK) {
        ret = CBOR_EncodeUint8(&ack->bufs[0], DPS_CBOR_KEY_ACK_SEQ_NUM);
    }
    if (ret == DPS_OK) {
        ret = CBOR_EncodeUint32(&ack->bufs[0], ack->sequenceNum);
    }
    /*
     * Encode the encrypted map
     */
    DPS_TxBufferClear(&ack->bufs[1]);
    dataLen = 0;
    for (i = 0; i < numBufs; ++i) {
        dataLen += bufs[i].len;
    }
    if (ret == DPS_OK) {
        len = CBOR_SIZEOF_MAP(1) + CBOR_SIZEOF(uint8_t) +
            CBOR_SIZEOF_LEN(dataLen);
        ret = DPS_TxBufferInit(&ack->bufs[2], NULL, len);
    }
    if (ret == DPS_OK) {
        ret = CBOR_EncodeMap(&ack->bufs[2], 1);
    }
    if (ret == DPS_OK) {
        ret = CBOR_EncodeUint8(&ack->bufs[2], DPS_CBOR_KEY_DATA);
    }
    if (ret == DPS_OK) {
        ret = CBOR_EncodeLength(&ack->bufs[2], dataLen, CBOR_BYTES);
    }
    for (i = 0; (ret == DPS_OK) && (i < numBufs); ++i) {
        ack->bufs[i + 3].base = bufs[i].base;
        ack->bufs[i + 3].eob = bufs[i].base + bufs[i].len;
        ack->bufs[i + 3].txPos = ack->bufs[i + 3].eob;
    }
    DPS_TxBufferClear(&ack->bufs[ack->numBufs - 1]);
    if (ret != DPS_OK) {
        return ret;
    }
    /*
     * If the publication was encrypted the ack must be too
     */
    if (pub->recipients || node->signer.alg) {
        DPS_RxBuffer aadBuf;
        uint8_t nonce[COSE_NONCE_LEN];

        DPS_RxBufferInit(&aadBuf, aadPos, ack->bufs[0].txPos - aadPos);
        DPS_MakeNonce(&ack->pub->pubId, ack->sequenceNum, DPS_MSG_TYPE_ACK, nonce);
        if (pub->recipients) {
            ret = COSE_Encrypt(COSE_ALG_A256GCM, nonce, node->signer.alg ? &node->signer : NULL,
                               pub->recipients, pub->recipientsCount, &aadBuf, &ack->bufs[1],
                               &ack->bufs[2], ack->numBufs - 3, &ack->bufs[ack->numBufs - 1],
                               node->keyStore);
        } else {
            ret = COSE_Sign(&node->signer, &aadBuf, &ack->bufs[1], &ack->bufs[2], ack->numBufs - 3,
                            &ack->bufs[ack->numBufs - 1], node->keyStore);
        }
        if (ret != DPS_OK) {
            DPS_WARNPRINT("COSE_Serialize failed: %s\n", DPS_ErrTxt(ret));
        }
    }
    return ret;
}

static void OnSendComplete(DPS_Node* node, void* appCtx, DPS_NetEndpoint* ep, uv_buf_t* bufs, size_t numBufs,
                           DPS_Status status)
{
    DPS_LockNode(node);
    DPS_SendComplete(node, ep ? &ep->addr : NULL, NULL, 0, status);
    DPS_UnlockNode(node);
}

DPS_Status DPS_DecodeAcknowledgement(DPS_Node* node, DPS_NetEndpoint* ep, DPS_NetRxBuffer* buf)
{
    static const int32_t ProtectedKeys[] = { DPS_CBOR_KEY_PUB_ID, DPS_CBOR_KEY_ACK_SEQ_NUM };
    static const int32_t EncryptedKeys[] = { DPS_CBOR_KEY_DATA };
    DPS_RxBuffer* rxBuf = (DPS_RxBuffer*)buf;
    DPS_Status ret;
    DPS_Publication* pub;
    CBOR_MapState mapState;
    uint32_t sn;
    uint32_t sequenceNum;
    DPS_UUID pubId;
    DPS_NodeAddress* addr;
    uint8_t* aadPos;
    uint8_t maj;
    size_t len;

    DPS_DBGTRACE();

    /*
     * Skip the (empty) unprotected map
     */
    ret = CBOR_Skip(rxBuf, &maj, &len);
    if (ret != DPS_OK) {
        return ret;
    }
    if (maj != CBOR_MAP) {
        ret = DPS_ERR_INVALID;
        return ret;
    }
    /*
     * Decode the protected map
     */
    aadPos = rxBuf->rxPos;
    ret = DPS_ParseMapInit(&mapState, rxBuf, ProtectedKeys, A_SIZEOF(ProtectedKeys), NULL, 0);
    if (ret != DPS_OK) {
        return ret;
    }
    while (!DPS_ParseMapDone(&mapState)) {
        int32_t key;
        ret = DPS_ParseMapNext(&mapState, &key);
        if (ret != DPS_OK) {
            break;
        }
        switch (key) {
        case DPS_CBOR_KEY_PUB_ID:
            ret = CBOR_DecodeUUID(rxBuf, &pubId);
            break;
        case DPS_CBOR_KEY_ACK_SEQ_NUM:
            ret = CBOR_DecodeUint32(rxBuf, &sequenceNum);
            if ((ret == DPS_OK) && (sequenceNum == 0)) {
                ret = DPS_ERR_INVALID;
            }
            break;
        }
        if (ret != DPS_OK) {
            break;
        }
    }
    if (ret != DPS_OK) {
        return ret;
    }
    DPS_LockNode(node);
    /*
     * See if this is an ACK for a local publication
     */
    pub = DPS_LookupAckHandler(node, &pubId, sequenceNum);
    if (pub) {
        uint8_t nonce[COSE_NONCE_LEN];
        COSE_Entity unused;
        DPS_RxBuffer encryptedBuf;
        DPS_RxBuffer aadBuf;
        DPS_RxBuffer cipherTextBuf;
        DPS_TxBuffer plainTextBuf;
        uint8_t type;
        uint64_t tag;
        /*
         * Increase the refcount to prevent the publication from being
         * freed from inside the callback function
         */
        DPS_PublicationIncRef(pub);
        DPS_UnlockNode(node);
        /*
         * Try to decrypt the acknowledgement
         */
        DPS_MakeNonce(&pubId, sequenceNum, DPS_MSG_TYPE_ACK, nonce);
        DPS_RxBufferInit(&aadBuf, aadPos, rxBuf->rxPos - aadPos);
        DPS_RxBufferInit(&cipherTextBuf, rxBuf->rxPos, DPS_RxBufferAvail(rxBuf));
        DPS_TxBufferClear(&plainTextBuf);
        ret = CBOR_Peek(&cipherTextBuf, &type, &tag);
        if ((ret == DPS_OK) && (type == CBOR_TAG)) {
            if ((tag == COSE_TAG_ENCRYPT0) || (tag == COSE_TAG_ENCRYPT)) {
                ret = COSE_Decrypt(nonce, &unused, &aadBuf, &cipherTextBuf, node->keyStore, &pub->ack.sender,
                                   &plainTextBuf);
                if (ret == DPS_OK) {
                    DPS_DBGPRINT("Ack was COSE decrypted\n");
                    CBOR_Dump("plaintext", plainTextBuf.base, DPS_TxBufferUsed(&plainTextBuf));
                    DPS_TxBufferToRx(&plainTextBuf, &encryptedBuf);
                }
            } else if (tag == COSE_TAG_SIGN1) {
                ret = COSE_Verify(&aadBuf, &cipherTextBuf, node->keyStore, &pub->ack.sender);
                if (ret == DPS_OK) {
                    DPS_DBGPRINT("Ack was COSE verified\n");
                    encryptedBuf = cipherTextBuf;
                    pub->rxBuf = buf;
                }
            } else {
                ret = DPS_ERR_INVALID;
                DPS_ERRPRINT("Invalid COSE object for Ack - %s\n", DPS_ErrTxt(ret));
            }
        } else {
            DPS_DBGPRINT("Ack was not a COSE object\n");
            encryptedBuf = cipherTextBuf;
            pub->rxBuf = buf;
            ret = DPS_OK;
        }
        if (ret == DPS_OK) {
            uint8_t* data = NULL;
            size_t dataLen = 0;
            ret = DPS_ParseMapInit(&mapState, &encryptedBuf, EncryptedKeys, A_SIZEOF(EncryptedKeys), NULL, 0);
            if (ret == DPS_OK) {
                while (!DPS_ParseMapDone(&mapState)) {
                    int32_t key;
                    ret = DPS_ParseMapNext(&mapState, &key);
                    if (ret != DPS_OK) {
                        break;
                    }
                    switch (key) {
                    case DPS_CBOR_KEY_DATA:
                        /*
                         * Get the pointer to the ack data
                         */
                        ret = CBOR_DecodeBytes(&encryptedBuf, &data, &dataLen);
                        break;
                    }
                    if (ret != DPS_OK) {
                        break;
                    }
                }
                if (ret == DPS_OK) {
                    pub->ack.sequenceNum = sequenceNum;
                    pub->ack.senderAddr = ep->addr;
                    pub->handler(pub, data, dataLen);
                }
            }
        }
        pub->rxBuf = NULL;
        DPS_TxBufferFree(&plainTextBuf);
        /* Ack context will be invalid now */
        memset(&pub->ack, 0, sizeof(pub->ack));
        DPS_LockNode(node);
        DPS_PublicationDecRef(pub);
        DPS_UnlockNode(node);
        return ret;
    }
    DPS_UnlockNode(node);
    /*
     * Search the history record for somewhere to forward the ACK
     */
    ret = DPS_LookupPublisherForAck(&node->history, &pubId, &sn, &addr);
    if ((ret == DPS_OK) && (sequenceNum <= sn) && addr && !DPS_SameAddr(&ep->addr, addr)) {
        uv_buf_t uvBuf;
        DPS_NetEndpoint ep = { *addr, NULL };
        DPS_NetEndpoint* ackEp = &ep;
        RemoteNode* ackNode;
        DPS_DBGPRINT("Forwarding acknowledgement for %s/%d to %s\n", DPS_UUIDToString(&pubId),
                     sequenceNum, DPS_NodeAddrToString(addr));
        /*
         * The ACK is forwarded exactly as received
         */
        uvBuf = uv_buf_init((char*)rxBuf->base, (uint32_t)(rxBuf->eod - rxBuf->base));
        /*
         * Forward the acknowledgement through an existing connection
         * when available, otherwise use the destination address
         * directly
         */
        DPS_LockNode(node);
        ackNode = DPS_LookupRemoteNode(node, addr);
        if (ackNode) {
<<<<<<< HEAD
            ackEp = &ackNode->ep;
        }
        ret = DPS_NetSend(node, NULL, ackEp, &uvBuf, 1, OnSendComplete);
        if (ret == DPS_OK) {
            DPS_NetRxBufferIncRef(buf);
        } else {
            DPS_SendComplete(node, &ackEp->addr, NULL, 0, ret);
=======
            uv_buf_t uvBuf;
            DPS_DBGPRINT("Forwarding acknowledgement for %s/%d to %s\n", DPS_UUIDToString(&pubId), sequenceNum, DPS_NodeAddrToString(addr));
            /*
             * The ACK is forwarded exactly as received
             */
            uvBuf = uv_buf_init((char*)rxBuf->base, (uint32_t)(rxBuf->eod - rxBuf->base));
            ret = DPS_NetSend(node, NULL, &ackNode->ep, &uvBuf, 1, OnSendComplete);
            if (ret == DPS_OK) {
                DPS_NetRxBufferIncRef(buf);
            } else {
                DPS_SendComplete(node, &ackNode->ep.addr, NULL, 0, ret);
            }
>>>>>>> 45413f83
        }
        DPS_UnlockNode(node);
    }
    return ret;
}

DPS_Status DPS_AckPublicationBufs(const DPS_Publication* pub, const DPS_Buffer* bufs, size_t numBufs,
                                  DPS_AckPublicationBufsComplete cb, void* data)
{
    DPS_Status ret;
    DPS_NodeAddress* addr = NULL;
    DPS_Node* node = pub ? pub->node : NULL;
    uint32_t unused;
    PublicationAck* ack;

    DPS_DBGTRACE();

    if (!node) {
        return DPS_ERR_NULL;
    }
    if (pub->flags & PUB_FLAG_LOCAL) {
        return DPS_ERR_INVALID;
    }
    if ((!bufs && numBufs) || (numBufs > DPS_BUFS_MAX)) {
        return DPS_ERR_ARGS;
    }
    ret = DPS_LookupPublisherForAck(&node->history, &pub->pubId, &unused, &addr);
    if (ret != DPS_OK) {
        return ret;
    }
    if (!addr) {
        return DPS_ERR_NO_ROUTE;
    }
    DPS_DBGPRINT("Queueing acknowledgement for %s/%d to %s\n", DPS_UUIDToString(&pub->pubId),
                 pub->sequenceNum, DPS_NodeAddrToString(addr));
    ack = CreateAck(pub, numBufs, cb, data);
    if (!ack) {
        return DPS_ERR_RESOURCES;
    }
    ret = SerializeAck(pub, ack, bufs, numBufs);
    if (ret == DPS_OK) {
        ack->destAddr = *addr;
        DPS_QueuePublicationAck(node, ack);
    } else {
        DestroyAck(ack);
    }
    return ret;
}

static void AckPublicationComplete(DPS_Publication* pub, const DPS_Buffer* bufs, size_t numBufs,
                                   DPS_Status status, void* data)
{
    if (numBufs && bufs[0].base) {
        free(bufs[0].base);
    }
}

DPS_Status DPS_AckPublication(const DPS_Publication* pub, const uint8_t* data, size_t dataLen)
{
    DPS_Status ret;
    DPS_Buffer buf = { NULL, 0 };
    DPS_Buffer* bufs = NULL;
    size_t numBufs = 0;

    DPS_DBGTRACE();

    if (data && dataLen) {
        buf.base = malloc(dataLen);
        if (!buf.base) {
            return DPS_ERR_RESOURCES;
        }
        memcpy(buf.base, data, dataLen);
        buf.len = dataLen;
        bufs = &buf;
        numBufs = 1;
    }
    ret = DPS_AckPublicationBufs(pub, bufs, numBufs, AckPublicationComplete, NULL);
    if (ret != DPS_OK) {
        free(buf.base);
    }
    return ret;
}<|MERGE_RESOLUTION|>--- conflicted
+++ resolved
@@ -463,7 +463,6 @@
         DPS_LockNode(node);
         ackNode = DPS_LookupRemoteNode(node, addr);
         if (ackNode) {
-<<<<<<< HEAD
             ackEp = &ackNode->ep;
         }
         ret = DPS_NetSend(node, NULL, ackEp, &uvBuf, 1, OnSendComplete);
@@ -471,20 +470,6 @@
             DPS_NetRxBufferIncRef(buf);
         } else {
             DPS_SendComplete(node, &ackEp->addr, NULL, 0, ret);
-=======
-            uv_buf_t uvBuf;
-            DPS_DBGPRINT("Forwarding acknowledgement for %s/%d to %s\n", DPS_UUIDToString(&pubId), sequenceNum, DPS_NodeAddrToString(addr));
-            /*
-             * The ACK is forwarded exactly as received
-             */
-            uvBuf = uv_buf_init((char*)rxBuf->base, (uint32_t)(rxBuf->eod - rxBuf->base));
-            ret = DPS_NetSend(node, NULL, &ackNode->ep, &uvBuf, 1, OnSendComplete);
-            if (ret == DPS_OK) {
-                DPS_NetRxBufferIncRef(buf);
-            } else {
-                DPS_SendComplete(node, &ackNode->ep.addr, NULL, 0, ret);
-            }
->>>>>>> 45413f83
         }
         DPS_UnlockNode(node);
     }
